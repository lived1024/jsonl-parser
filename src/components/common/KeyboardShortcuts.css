--- conflicted
+++ resolved
@@ -1,6 +1,7 @@
 .keyboard-shortcuts {
   position: relative;
   z-index: 10000;
+  z-index: 10000;
 }
 
 .shortcuts-toggle {
@@ -8,6 +9,14 @@
   display: flex;
   align-items: center;
   justify-content: center;
+  width: 2.75rem;
+  height: 2.75rem;
+  border: 1px solid rgba(255, 255, 255, 0.3);
+  background: rgba(255, 255, 255, 0.15);
+  backdrop-filter: blur(15px);
+  -webkit-backdrop-filter: blur(15px);
+  border-radius: var(--radius-md);
+  color: rgba(255, 255, 255, 0.95);
   width: 2.75rem;
   height: 2.75rem;
   border: 1px solid rgba(255, 255, 255, 0.3);
@@ -21,7 +30,6 @@
   box-shadow: 
     0 4px 12px rgba(0, 0, 0, 0.15),
     0 2px 4px rgba(0, 0, 0, 0.1);
-<<<<<<< HEAD
 }
 
 .shortcuts-toggle::before {
@@ -47,11 +55,11 @@
     opacity: 0.6;
     transform: scale(1.05);
   }
-=======
->>>>>>> 74462023
 }
 
 .shortcuts-toggle:hover {
+  background: rgba(255, 255, 255, 0.25);
+  border-color: rgba(255, 255, 255, 0.5);
   background: rgba(255, 255, 255, 0.25);
   border-color: rgba(255, 255, 255, 0.5);
   color: white;
@@ -59,9 +67,15 @@
   box-shadow: 
     0 8px 20px rgba(0, 0, 0, 0.2),
     0 4px 8px rgba(0, 0, 0, 0.15);
+  transform: translateY(-2px);
+  box-shadow: 
+    0 8px 20px rgba(0, 0, 0, 0.2),
+    0 4px 8px rgba(0, 0, 0, 0.15);
 }
 
 .shortcuts-toggle--active {
+  background: rgba(255, 255, 255, 0.3);
+  border-color: rgba(255, 255, 255, 0.6);
   background: rgba(255, 255, 255, 0.3);
   border-color: rgba(255, 255, 255, 0.6);
   color: white;
@@ -69,9 +83,16 @@
   box-shadow: 
     0 6px 16px rgba(0, 0, 0, 0.18),
     0 3px 6px rgba(0, 0, 0, 0.12);
+  transform: translateY(-1px);
+  box-shadow: 
+    0 6px 16px rgba(0, 0, 0, 0.18),
+    0 3px 6px rgba(0, 0, 0, 0.12);
 }
 
 .shortcuts-panel {
+  position: fixed;
+  top: 5rem;
+  right: 2rem;
   position: fixed;
   top: 5rem;
   right: 2rem;
@@ -79,6 +100,10 @@
   background: var(--color-background);
   border: 1px solid var(--color-border);
   border-radius: var(--radius-xl);
+  box-shadow: 
+    0 25px 50px -12px rgba(0, 0, 0, 0.25),
+    0 0 0 1px rgba(255, 255, 255, 0.05);
+  z-index: 99999;
   box-shadow: 
     0 25px 50px -12px rgba(0, 0, 0, 0.25),
     0 0 0 1px rgba(255, 255, 255, 0.05);
@@ -281,6 +306,12 @@
     right: 1rem;
     width: auto;
     max-width: calc(100vw - 2rem);
+    position: fixed;
+    top: 4rem;
+    left: 1rem;
+    right: 1rem;
+    width: auto;
+    max-width: calc(100vw - 2rem);
   }
   
   .shortcuts-header {
@@ -324,6 +355,9 @@
 /* 태블릿 */
 @media (max-width: 1024px) and (min-width: 769px) {
   .shortcuts-panel {
+    position: fixed;
+    top: 4.5rem;
+    right: 1.5rem;
     position: fixed;
     top: 4.5rem;
     right: 1.5rem;
